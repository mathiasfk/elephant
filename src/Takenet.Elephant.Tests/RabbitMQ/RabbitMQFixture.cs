﻿using System;
using RabbitMQ.Client;

namespace Takenet.Elephant.Tests.RabbitMQ
{
    public class RabbitMQFixture : IDisposable
    {
        public RabbitMQFixture()
        {
            ConnectionFactory = new ConnectionFactory() 
            { 
                HostName = "localhost"
                //HostName = Environment.GetEnvironmentVariable("RABBITMQ_HOSTNAME"),
                //VirtualHost = Environment.GetEnvironmentVariable("RABBITMQ_VHOST"),
                //UserName = Environment.GetEnvironmentVariable("RABBITMQ_USERNAME"),
                //Password = Environment.GetEnvironmentVariable("RABBITMQ_PASSWORD")
            };
        }

<<<<<<< HEAD
        internal IConnectionFactory ConnectionFactory { get;  }
=======
        public IConnectionFactory ConnectionFactory { get; private set; }
>>>>>>> 35553e0f

        public void Dispose()
        {
        }
    }
}<|MERGE_RESOLUTION|>--- conflicted
+++ resolved
@@ -17,11 +17,7 @@
             };
         }
 
-<<<<<<< HEAD
-        internal IConnectionFactory ConnectionFactory { get;  }
-=======
         public IConnectionFactory ConnectionFactory { get; private set; }
->>>>>>> 35553e0f
 
         public void Dispose()
         {
